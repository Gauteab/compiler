Elm.Native.Graphics.Input = {};
Elm.Native.Graphics.Input.make = function(elm) {

<<<<<<< HEAD
 elm.Native = elm.Native || {};
 elm.Native.Graphics = elm.Native.Graphics || {};
 elm.Native.Graphics.Input = elm.Native.Graphics.Input || {};
 if (elm.Native.Graphics.Input.values) return elm.Native.Graphics.Input.values;

 var Render = ElmRuntime.use(ElmRuntime.Render.Element);
 var newNode = ElmRuntime.use(ElmRuntime.Render.Utils).newElement;

 var Signal = Elm.Signal.make(elm);
 var newElement = Elm.Graphics.Element.make(elm).newElement;
 var JS = Elm.Native.JavaScript.make(elm);
 var Utils = Elm.Native.Utils.make(elm);
 var Tuple2 = Utils.Tuple2;

 function dropDown(values) {
     var entries = JS.fromList(values);
     var events = Signal.constant(entries[0]._1);

     var drop = newNode('select');
     drop.style.pointerEvents = 'auto';
     drop.style.border = '0 solid';
     for (var i = 0; i < entries.length; ++i) {
         var option = newNode('option');
         var name = JS.fromString(entries[i]._0);
         option.value = name;
         option.innerHTML = name;
         drop.appendChild(option);
     }
     drop.addEventListener('change', function() {
             elm.notify(events.id, entries[drop.selectedIndex]._1);
         });

     var t = drop.cloneNode(true);
     t.style.visibility = "hidden";

     elm.node.appendChild(t);
     var style = window.getComputedStyle(t, null);
     var w = Math.ceil(style.getPropertyValue("width").slice(0,-2) - 0);
     var h = Math.ceil(style.getPropertyValue("height").slice(0,-2) - 0);
     elm.node.removeChild(t);
     
     var element = A3(newElement, w, h, {
             ctor: 'Custom',
             type: 'DropDown',
             render: function render(model) { return drop; },
             update: function update(node, oldModel, newModel) {},
             model: {}
         });

     return Tuple2(Signal.constant(element), events);
 }

 function buttons(defaultValue) {
     var events = Signal.constant(defaultValue);

     function render(model) {
         var b = newNode('button');
         b.style.pointerEvents = 'auto';
         b.style.display = 'block';
         b.elmEvent = model.event;
         function click() { elm.notify(events.id, b.elmEvent); }
         b.addEventListener('click', click);
         b.innerHTML = model.text;
         return b;
     }

     function update(node, oldModel, newModel) {
         node.elmEvent = newModel.event;
         var txt = newModel.text;
         if (oldModel.text !== txt) node.innerHTML = txt;
     }

     function button(evnt, txt) {
         return A3(newElement, 100, 40, {
                     ctor: 'Custom',
                     type: 'Button',
                     render: render,
                     update: update,
                     model: { event:evnt, text:JS.fromString(txt) }
             });
     }

     return { _:{}, button:F2(button), events:events };
 }

 function customButtons(defaultValue) {
     var events = Signal.constant(defaultValue);

     function render(model) {
         var btn = newNode('div');
         btn.style.pointerEvents = 'auto';
         btn.elmEvent = model.event;

         btn.elmUp    = Render.render(model.up);
         btn.elmHover = Render.render(model.hover);
         btn.elmDown  = Render.render(model.down);

         function replace(node) {
           if (node !== btn.firstChild) btn.replaceChild(node, btn.firstChild);
         }
         var overCount = 0;
         function over(e) {
             if (overCount++ > 0) return;
             replace(btn.elmHover);
         }
         function out(e) {
             if (btn.contains(e.toElement || e.relatedTarget)) return;
             overCount = 0;
             replace(btn.elmUp);
         }
         function up() {
             replace(btn.elmHover);
             elm.notify(events.id, btn.elmEvent);
         }
         function down() { replace(btn.elmDown); }
         btn.addEventListener('mouseover', over);
         btn.addEventListener('mouseout' , out);
         btn.addEventListener('mousedown', down);
         btn.addEventListener('mouseup'  , up);

         btn.appendChild(btn.elmUp);

         var clicker = newNode('div');
         clicker.style.width = btn.elmUp.style.width;
         clicker.style.height = btn.elmUp.style.height;
         clicker.style.position = 'absolute';
         clicker.style.top = 0;
         btn.appendChild(clicker);

         return btn;
     }

     function update(node, oldModel, newModel) {
         node.elmEvent = newModel.event;
         Render.update(node.elmUp, oldModel.up, newModel.up)
         Render.update(node.elmHover, oldModel.hover, newModel.hover)
         Render.update(node.elmDown, oldModel.down, newModel.down)
     }

     function button(evnt, up, hover, down) {
         return A3(newElement,
                   Math.max(up.props.width, hover.props.width, down.props.width),
                   Math.max(up.props.height, hover.props.height, down.props.height),
                   { ctor: 'Custom',
                     type: 'CustomButton',
                     render: render,
                     update: update,
                     model: { event:evnt, up:up, hover:hover, down:down }
                   });
     }

     return { _:{}, customButton:F4(button), events:events };
 }


 function hoverables(defaultValue) {
     var events = Signal.constant(defaultValue);
     function hoverable(handler, elem) {
         function onHover(bool) {
             elm.notify(events.id, handler(bool));
         }
         var props = Utils.replace([['hover',onHover]], elem.props);
         return { props:props, element:elem.element };
     }
     return { _:{}, hoverable:F2(hoverable), events:events };
 }


 function checkboxes(defaultValue) {
     var events = Signal.constant(defaultValue);

     function render(model) {
         var b = newNode('input');
         b.style.pointerEvents = 'auto';
         b.type = 'checkbox';

         b.checked = model.checked;
         b.style.display = 'block';
         b.elmHandler = model.handler;
         function change() { elm.notify(events.id, b.elmHandler(b.checked)); }
         b.addEventListener('change', change);
         return b;
     }

     function update(node, oldModel, newModel) {
         node.elmHandler = newModel.handler;
         node.checked = newModel.checked;
         return true;
     }

     function box(handler, checked) {
         return A3(newElement, 13, 13, {
                     ctor: 'Custom',
                     type: 'CheckBox',
                     render: render,
                     update: update,
                     model: { checked:checked, handler:handler  }
             });
     }

     return { _:{}, checkbox:F2(box), events:events };
 }

 function setRange(node, start, end, dir) {
     if (node.parentNode) {
         node.setSelectionRange(start, end, dir);
     } else {
         setTimeout(function(){node.setSelectionRange(start, end, dir);}, 0);
     }
 }

 function mkTextPool(type) { return function fields(defaultValue) {
     var events = Signal.constant(defaultValue);

     var state = null;

     function render(model) {
         var field = newNode('input');
         field.style.pointerEvents = 'auto';
         field.elmHandler = model.handler;

         field.id = 'test';
         field.type = type;
         field.placeholder = JS.fromString(model.placeHolder);
         field.value = JS.fromString(model.state.string);
         setRange(field, model.state.selectionStart, model.state.selectionEnd, 'forward');
         field.style.border = 'none';
         state = model.state;

         function update() {
             var start = field.selectionStart,
                 end = field.selectionEnd;
             if (field.selectionDirection === 'backward') {
                 start = end;
                 end = field.selectionStart;
             }
             state = { _:{},
                       string:JS.toString(field.value),
                       selectionStart:start,
                       selectionEnd:end };
             elm.notify(events.id, field.elmHandler(state));
         }
         function mousedown() {
             update();
             elm.node.addEventListener('mouseup', mouseup);
         }
         function mouseup() {
             update();
             elm.node.removeEventListener('mouseup', mouseup)
         }
         field.addEventListener('keyup', update);
         field.addEventListener('mousedown', mousedown);

         return field;
     }

     function update(node, oldModel, newModel) {
         node.elmHandler = newModel.handler;
         if (state === newModel.state) return;
         var newStr = JS.fromString(newModel.state.string);
         if (node.value !== newStr) node.value = newStr;

         var start = newModel.state.selectionStart;
         var end = newModel.state.selectionEnd;
         var direction = 'forward';
         if (end < start) {
             start = end;
             end = newModel.state.selectionStart;
             direction = 'backward';
         }
 
         if (node.selectionStart !== start
             || node.selectionEnd !== end
             || node.selectionDirection !== direction) {
             setRange(node, start, end, direction);
         }
     }

     function field(handler, placeHolder, state) {
         return A3(newElement, 200, 30,
                   { ctor: 'Custom',
                     type: type + 'Input',
                     render: render,
                     update: update,
                     model: { handler:handler,
                              placeHolder:placeHolder,
                              state:state }
                   });
     }

     return { _:{}, field:F3(field), events:events };
   }
 }

 return elm.Native.Graphics.Input.values = {
     buttons:buttons,
     customButtons:customButtons,
     hoverables:hoverables,
     checkboxes:checkboxes,
     fields:mkTextPool('text'),
     emails:mkTextPool('email'),
     passwords:mkTextPool('password'),
     dropDown:dropDown
 };
=======
    elm.Native = elm.Native || {};
    elm.Native.Graphics = elm.Native.Graphics || {};
    elm.Native.Graphics.Input = elm.Native.Graphics.Input || {};
    if (elm.Native.Graphics.Input.values) return elm.Native.Graphics.Input.values;

    var Render = ElmRuntime.use(ElmRuntime.Render.Element);
    var newNode = ElmRuntime.use(ElmRuntime.Render.Utils).newElement;

    var Signal = Elm.Signal.make(elm);
    var newElement = Elm.Graphics.Element.make(elm).newElement;
    var JS = Elm.Native.JavaScript.make(elm);
    var Utils = Elm.Native.Utils.make(elm);
    var Tuple2 = Utils.Tuple2;

    function input(initialValue) {
        var signal = Signal.constant(initialValue);
        return { _:{}, signal:signal, handle:signal };
    }

    function renderDropDown(signal, values) {
        return function(_) {
            var entries = JS.fromList(values);

            var drop = newNode('select');
            drop.style.border = '0 solid';
            for (var i = 0; i < entries.length; ++i) {
                var option = newNode('option');
                var name = JS.fromString(entries[i]._0);
                option.value = name;
                option.innerHTML = name;
                drop.appendChild(option);
            }
            drop.addEventListener('change', function() {
                elm.notify(signal.id, entries[drop.selectedIndex]._1);
            });

            var t = drop.cloneNode(true);
            t.style.visibility = "hidden";

            elm.node.appendChild(t);
            var style = window.getComputedStyle(t, null);
            var w = Math.ceil(style.getPropertyValue("width").slice(0,-2) - 0);
            var h = Math.ceil(style.getPropertyValue("height").slice(0,-2) - 0);
            elm.node.removeChild(t);
            return drop;
        };
    }

    function updateDropDown(node, oldModel, newModel) {
    }

    function dropDown(signal, values) {
        return A3(newElement, 100, 24, {
            ctor: 'Custom',
            type: 'DropDown',
            render: renderDropDown(signal,values),
            update: updateDropDown,
            model: {}
        });
    }

    function renderButton(model) {
        var node = newNode('button');
        node.style.display = 'block';
        node.elm_signal = model.signal;
        node.elm_value = model.value;
        function click() {
            elm.notify(node.elm_signal.id, node.elm_value);
        }
        node.addEventListener('click', click);
        node.innerHTML = model.text;
        return node;
    }

    function updateButton(node, oldModel, newModel) {
        node.elm_signal = newModel.signal;
        node.elm_value = nemModel.value;
        var txt = newModel.text;
        if (oldModel.text !== txt) node.innerHTML = txt;
    }

    function button(signal, value, text) {
        return A3(newElement, 100, 40, {
            ctor: 'Custom',
            type: 'Button',
            render: renderButton,
            update: updateButton,
            model: { signal:signal, value:value, text:JS.fromString(text) }
        });
    }

    function renderCustomButton(model) {
        var btn = newNode('div');
        btn.elm_signal = model.signal;
        btn.elm_value = model.value;

        btn.elm_up    = Render.render(model.up);
        btn.elm_hover = Render.render(model.hover);
        btn.elm_down  = Render.render(model.down);

        function replace(node) {
            if (node !== btn.firstChild) {
                btn.replaceChild(node, btn.firstChild);
            }
        }
        var overCount = 0;
        function over(e) {
            if (overCount++ > 0) return;
            replace(btn.elm_hover);
        }
        function out(e) {
            if (btn.contains(e.toElement || e.relatedTarget)) return;
            overCount = 0;
            replace(btn.elm_up);
        }
        function up() {
            replace(btn.elm_hover);
            elm.notify(btn.elm_signal.id, btn.elm_value);
        }
        function down() {
            replace(btn.elm_down);
        }
        btn.addEventListener('mouseover', over);
        btn.addEventListener('mouseout' , out);
        btn.addEventListener('mousedown', down);
        btn.addEventListener('mouseup'  , up);

        btn.appendChild(btn.elm_up);

        var clicker = newNode('div');
        clicker.style.width = btn.elm_up.style.width;
        clicker.style.height = btn.elm_up.style.height;
        clicker.style.position = 'absolute';
        clicker.style.top = 0;
        btn.appendChild(clicker);

        return btn;
    }

    function updateCustomButton(node, oldModel, newModel) {
        var signal = newModel.signal;
        node.elm_up.elm_signal = signal;
        node.elm_hover.elm_signal = signal;
        node.elm_down.elm_signal = signal;

        var value = newModel.value;
        node.elm_up.elm_value = value;
        node.elm_hover.elm_value = value;
        node.elm_down.elm_value = value;

        Render.update(node.elm_up, oldModel.up, newModel.up)
        Render.update(node.elm_hover, oldModel.hover, newModel.hover)
        Render.update(node.elm_down, oldModel.down, newModel.down)
    }

    function max3(a,b,c) {
        var ab = a > b ? a : b;
        return ab > c ? ab : c;
    }

    function customButton(signal, value, up, hover, down) {
        return A3(newElement,
                  max3(up.props.width, hover.props.width, down.props.width),
                  max3(up.props.height, hover.props.height, down.props.height),
                  { ctor: 'Custom',
                    type: 'CustomButton',
                    render: renderCustomButton,
                    update: updateCustomButton,
                    model: { signal:signal, value:value, up:up, hover:hover, down:down }
                  });
    }

    function renderCheckbox(model) {
        var node = newNode('input');
        node.type = 'checkbox';
        node.checked = model.checked;
        node.style.display = 'block';
        node.elm_signal = model.signal;
        node.elm_handler = model.handler;
        function change() {
            elm.notify(node.elm_signal.id, node.elm_handler(node.checked));
        }
        node.addEventListener('change', change);
        return node;
    }

    function updateCheckbox(node, oldModel, newModel) {
        node.elm_signal = newModel.signal;
        node.elm_handler = newModel.handler;
        node.checked = newModel.checked;
        return true;
    }

    function checkbox(signal, handler, checked) {
        return A3(newElement, 13, 13, {
            ctor: 'Custom',
            type: 'CheckBox',
            render: renderCheckbox,
            update: updateCheckbox,
            model: { signal:signal, handler:handler, checked:checked }
        });
    }

    function setRange(node, start, end, dir) {
        if (node.parentNode) {
            node.setSelectionRange(start, end, dir);
        } else {
            setTimeout(function(){node.setSelectionRange(start, end, dir);}, 0);
        }
    }

    function renderField(model) {
        var field = newNode('input');
        field.elm_signal = model.signal;
        field.elm_handler = model.handler;

        field.type = model.type;
        field.placeholder = JS.fromString(model.placeHolder);
        field.value = JS.fromString(model.content.string);
        var selection = model.content.selection;
        var direction = selection.direction.ctor === 'Forward' ? 'forward' : 'backward';
        setRange(field, selection.start, selection.end, direction);
        field.style.border = 'none';

        function update() {
            var direction = field.selectionDirection === 'backward' ? 'Backward' : 'Forward';
            elm.notify(field.elm_signal.id, field.elm_handler({
                _:{},
                string:JS.toString(field.value),
                selection: {
                    start:field.selectionStart,
                    end:field.selectionEnd,
                    direction: { ctor:direction }
                },
            }));
        }
        function mousedown() {
            update();
            elm.node.addEventListener('mouseup', mouseup);
        }
        function mouseup() {
            update();
            elm.node.removeEventListener('mouseup', mouseup)
        }
        field.addEventListener('keyup', update);
        field.addEventListener('mousedown', mousedown);

        return field;
    }

    function updateField(node, oldModel, newModel) {
        node.elmHandler = newModel.handler;
        var newStr = JS.fromString(newModel.content.string);
        if (node.value !== newStr) node.value = newStr;

        var selection = newModel.content.selection;
        var start = selection.start;
        var end = selection.end;
        var direction = selection.direction.ctor === 'Forward' ? 'forward' : 'backward';
        if (end < start) {
            start = end;
            end = selection.start;
        }
        
        if (node.selectionStart !== start
            || node.selectionEnd !== end
            || node.selectionDirection !== direction) {
            setRange(node, start, end, direction);
        }
    }

    function mkField(type) {
        function field(signal, handler, placeHolder, content) {
            return A3(newElement, 200, 30, {
                ctor: 'Custom',
                type: type + 'Input',
                render: renderField,
                update: updateField,
                model: {
                    signal:signal,
                    handler:handler,
                    placeHolder:placeHolder,
                    content:content,
                    type:type
                }
            });
        }
        return F4(field);
    }


    function hoverable(signal, handler, element) {
        function onHover(bool) {
            elm.notify(signal.id, handler(bool));
        }
        var props = Utils.replace([['hover',onHover]], elem.props);
        return { props:props, element:elem.element };
    }

    function clickable(signal, value, element) {
        function onClick(bool) {
            elm.notify(signal.id, value);
        }
        var props = Utils.replace([['click',onClick]], elem.props);
        return { props:props, element:elem.element };
    }

    return elm.Native.Graphics.Input.values = {
        input:input,
        button:F3(button),
        customButton:F5(customButton),
        checkbox:F3(checkbox),
        dropDown:F2(dropDown),
        field:mkField('text'),
        email:mkField('email'),
        password:mkField('password'),
        hoverable:F3(hoverable),
        clickable:F3(clickable)
    };
>>>>>>> f3a8bee8

};<|MERGE_RESOLUTION|>--- conflicted
+++ resolved
@@ -1,312 +1,5 @@
 Elm.Native.Graphics.Input = {};
 Elm.Native.Graphics.Input.make = function(elm) {
-
-<<<<<<< HEAD
- elm.Native = elm.Native || {};
- elm.Native.Graphics = elm.Native.Graphics || {};
- elm.Native.Graphics.Input = elm.Native.Graphics.Input || {};
- if (elm.Native.Graphics.Input.values) return elm.Native.Graphics.Input.values;
-
- var Render = ElmRuntime.use(ElmRuntime.Render.Element);
- var newNode = ElmRuntime.use(ElmRuntime.Render.Utils).newElement;
-
- var Signal = Elm.Signal.make(elm);
- var newElement = Elm.Graphics.Element.make(elm).newElement;
- var JS = Elm.Native.JavaScript.make(elm);
- var Utils = Elm.Native.Utils.make(elm);
- var Tuple2 = Utils.Tuple2;
-
- function dropDown(values) {
-     var entries = JS.fromList(values);
-     var events = Signal.constant(entries[0]._1);
-
-     var drop = newNode('select');
-     drop.style.pointerEvents = 'auto';
-     drop.style.border = '0 solid';
-     for (var i = 0; i < entries.length; ++i) {
-         var option = newNode('option');
-         var name = JS.fromString(entries[i]._0);
-         option.value = name;
-         option.innerHTML = name;
-         drop.appendChild(option);
-     }
-     drop.addEventListener('change', function() {
-             elm.notify(events.id, entries[drop.selectedIndex]._1);
-         });
-
-     var t = drop.cloneNode(true);
-     t.style.visibility = "hidden";
-
-     elm.node.appendChild(t);
-     var style = window.getComputedStyle(t, null);
-     var w = Math.ceil(style.getPropertyValue("width").slice(0,-2) - 0);
-     var h = Math.ceil(style.getPropertyValue("height").slice(0,-2) - 0);
-     elm.node.removeChild(t);
-     
-     var element = A3(newElement, w, h, {
-             ctor: 'Custom',
-             type: 'DropDown',
-             render: function render(model) { return drop; },
-             update: function update(node, oldModel, newModel) {},
-             model: {}
-         });
-
-     return Tuple2(Signal.constant(element), events);
- }
-
- function buttons(defaultValue) {
-     var events = Signal.constant(defaultValue);
-
-     function render(model) {
-         var b = newNode('button');
-         b.style.pointerEvents = 'auto';
-         b.style.display = 'block';
-         b.elmEvent = model.event;
-         function click() { elm.notify(events.id, b.elmEvent); }
-         b.addEventListener('click', click);
-         b.innerHTML = model.text;
-         return b;
-     }
-
-     function update(node, oldModel, newModel) {
-         node.elmEvent = newModel.event;
-         var txt = newModel.text;
-         if (oldModel.text !== txt) node.innerHTML = txt;
-     }
-
-     function button(evnt, txt) {
-         return A3(newElement, 100, 40, {
-                     ctor: 'Custom',
-                     type: 'Button',
-                     render: render,
-                     update: update,
-                     model: { event:evnt, text:JS.fromString(txt) }
-             });
-     }
-
-     return { _:{}, button:F2(button), events:events };
- }
-
- function customButtons(defaultValue) {
-     var events = Signal.constant(defaultValue);
-
-     function render(model) {
-         var btn = newNode('div');
-         btn.style.pointerEvents = 'auto';
-         btn.elmEvent = model.event;
-
-         btn.elmUp    = Render.render(model.up);
-         btn.elmHover = Render.render(model.hover);
-         btn.elmDown  = Render.render(model.down);
-
-         function replace(node) {
-           if (node !== btn.firstChild) btn.replaceChild(node, btn.firstChild);
-         }
-         var overCount = 0;
-         function over(e) {
-             if (overCount++ > 0) return;
-             replace(btn.elmHover);
-         }
-         function out(e) {
-             if (btn.contains(e.toElement || e.relatedTarget)) return;
-             overCount = 0;
-             replace(btn.elmUp);
-         }
-         function up() {
-             replace(btn.elmHover);
-             elm.notify(events.id, btn.elmEvent);
-         }
-         function down() { replace(btn.elmDown); }
-         btn.addEventListener('mouseover', over);
-         btn.addEventListener('mouseout' , out);
-         btn.addEventListener('mousedown', down);
-         btn.addEventListener('mouseup'  , up);
-
-         btn.appendChild(btn.elmUp);
-
-         var clicker = newNode('div');
-         clicker.style.width = btn.elmUp.style.width;
-         clicker.style.height = btn.elmUp.style.height;
-         clicker.style.position = 'absolute';
-         clicker.style.top = 0;
-         btn.appendChild(clicker);
-
-         return btn;
-     }
-
-     function update(node, oldModel, newModel) {
-         node.elmEvent = newModel.event;
-         Render.update(node.elmUp, oldModel.up, newModel.up)
-         Render.update(node.elmHover, oldModel.hover, newModel.hover)
-         Render.update(node.elmDown, oldModel.down, newModel.down)
-     }
-
-     function button(evnt, up, hover, down) {
-         return A3(newElement,
-                   Math.max(up.props.width, hover.props.width, down.props.width),
-                   Math.max(up.props.height, hover.props.height, down.props.height),
-                   { ctor: 'Custom',
-                     type: 'CustomButton',
-                     render: render,
-                     update: update,
-                     model: { event:evnt, up:up, hover:hover, down:down }
-                   });
-     }
-
-     return { _:{}, customButton:F4(button), events:events };
- }
-
-
- function hoverables(defaultValue) {
-     var events = Signal.constant(defaultValue);
-     function hoverable(handler, elem) {
-         function onHover(bool) {
-             elm.notify(events.id, handler(bool));
-         }
-         var props = Utils.replace([['hover',onHover]], elem.props);
-         return { props:props, element:elem.element };
-     }
-     return { _:{}, hoverable:F2(hoverable), events:events };
- }
-
-
- function checkboxes(defaultValue) {
-     var events = Signal.constant(defaultValue);
-
-     function render(model) {
-         var b = newNode('input');
-         b.style.pointerEvents = 'auto';
-         b.type = 'checkbox';
-
-         b.checked = model.checked;
-         b.style.display = 'block';
-         b.elmHandler = model.handler;
-         function change() { elm.notify(events.id, b.elmHandler(b.checked)); }
-         b.addEventListener('change', change);
-         return b;
-     }
-
-     function update(node, oldModel, newModel) {
-         node.elmHandler = newModel.handler;
-         node.checked = newModel.checked;
-         return true;
-     }
-
-     function box(handler, checked) {
-         return A3(newElement, 13, 13, {
-                     ctor: 'Custom',
-                     type: 'CheckBox',
-                     render: render,
-                     update: update,
-                     model: { checked:checked, handler:handler  }
-             });
-     }
-
-     return { _:{}, checkbox:F2(box), events:events };
- }
-
- function setRange(node, start, end, dir) {
-     if (node.parentNode) {
-         node.setSelectionRange(start, end, dir);
-     } else {
-         setTimeout(function(){node.setSelectionRange(start, end, dir);}, 0);
-     }
- }
-
- function mkTextPool(type) { return function fields(defaultValue) {
-     var events = Signal.constant(defaultValue);
-
-     var state = null;
-
-     function render(model) {
-         var field = newNode('input');
-         field.style.pointerEvents = 'auto';
-         field.elmHandler = model.handler;
-
-         field.id = 'test';
-         field.type = type;
-         field.placeholder = JS.fromString(model.placeHolder);
-         field.value = JS.fromString(model.state.string);
-         setRange(field, model.state.selectionStart, model.state.selectionEnd, 'forward');
-         field.style.border = 'none';
-         state = model.state;
-
-         function update() {
-             var start = field.selectionStart,
-                 end = field.selectionEnd;
-             if (field.selectionDirection === 'backward') {
-                 start = end;
-                 end = field.selectionStart;
-             }
-             state = { _:{},
-                       string:JS.toString(field.value),
-                       selectionStart:start,
-                       selectionEnd:end };
-             elm.notify(events.id, field.elmHandler(state));
-         }
-         function mousedown() {
-             update();
-             elm.node.addEventListener('mouseup', mouseup);
-         }
-         function mouseup() {
-             update();
-             elm.node.removeEventListener('mouseup', mouseup)
-         }
-         field.addEventListener('keyup', update);
-         field.addEventListener('mousedown', mousedown);
-
-         return field;
-     }
-
-     function update(node, oldModel, newModel) {
-         node.elmHandler = newModel.handler;
-         if (state === newModel.state) return;
-         var newStr = JS.fromString(newModel.state.string);
-         if (node.value !== newStr) node.value = newStr;
-
-         var start = newModel.state.selectionStart;
-         var end = newModel.state.selectionEnd;
-         var direction = 'forward';
-         if (end < start) {
-             start = end;
-             end = newModel.state.selectionStart;
-             direction = 'backward';
-         }
- 
-         if (node.selectionStart !== start
-             || node.selectionEnd !== end
-             || node.selectionDirection !== direction) {
-             setRange(node, start, end, direction);
-         }
-     }
-
-     function field(handler, placeHolder, state) {
-         return A3(newElement, 200, 30,
-                   { ctor: 'Custom',
-                     type: type + 'Input',
-                     render: render,
-                     update: update,
-                     model: { handler:handler,
-                              placeHolder:placeHolder,
-                              state:state }
-                   });
-     }
-
-     return { _:{}, field:F3(field), events:events };
-   }
- }
-
- return elm.Native.Graphics.Input.values = {
-     buttons:buttons,
-     customButtons:customButtons,
-     hoverables:hoverables,
-     checkboxes:checkboxes,
-     fields:mkTextPool('text'),
-     emails:mkTextPool('email'),
-     passwords:mkTextPool('password'),
-     dropDown:dropDown
- };
-=======
     elm.Native = elm.Native || {};
     elm.Native.Graphics = elm.Native.Graphics || {};
     elm.Native.Graphics.Input = elm.Native.Graphics.Input || {};
@@ -332,6 +25,7 @@
 
             var drop = newNode('select');
             drop.style.border = '0 solid';
+            drop.style.pointerEvents = 'auto';
             for (var i = 0; i < entries.length; ++i) {
                 var option = newNode('option');
                 var name = JS.fromString(entries[i]._0);
@@ -371,6 +65,7 @@
     function renderButton(model) {
         var node = newNode('button');
         node.style.display = 'block';
+        node.style.pointerEvents = 'auto';
         node.elm_signal = model.signal;
         node.elm_value = model.value;
         function click() {
@@ -400,6 +95,7 @@
 
     function renderCustomButton(model) {
         var btn = newNode('div');
+        btn.style.pointerEvents = 'auto';
         btn.elm_signal = model.signal;
         btn.elm_value = model.value;
 
@@ -484,6 +180,7 @@
         node.type = 'checkbox';
         node.checked = model.checked;
         node.style.display = 'block';
+        node.style.pointerEvents = 'auto';
         node.elm_signal = model.signal;
         node.elm_handler = model.handler;
         function change() {
@@ -520,6 +217,7 @@
 
     function renderField(model) {
         var field = newNode('input');
+        field.style.pointerEvents = 'auto';
         field.elm_signal = model.signal;
         field.elm_handler = model.handler;
 
@@ -626,6 +324,5 @@
         hoverable:F3(hoverable),
         clickable:F3(clickable)
     };
->>>>>>> f3a8bee8
 
 };