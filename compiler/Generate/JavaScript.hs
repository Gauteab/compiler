--- conflicted
+++ resolved
@@ -175,17 +175,11 @@
             pad = "<div style=\"height:0;width:0;\">&nbsp;</div>"
             md = pad ++ MD.toHtml doc ++ pad
 
-<<<<<<< HEAD
       GLShader _uid src _tipe ->
         return . literal $ Str src
           
-      PortIn name _ _ handler ->
-          do handler' <- expression handler
-             return $ obj "Native.Ports.portIn" `call` [ string name, handler' ]
-=======
       PortIn name tipe ->
           return $ obj "Native.Ports.portIn" `call` [ string name, Port.incoming tipe ]
->>>>>>> b5e73112
 
       PortOut name tipe value ->
           do value' <- expression value
