--- conflicted
+++ resolved
@@ -161,22 +161,8 @@
           do  record' <- toJsExpr record
               jsExpr $ DotRef () record' (var (Var.varName field))
 
-<<<<<<< HEAD
-      Remove record field ->
+      Update record fields ->
           do  record' <- toJsExpr record
-              jsExpr $ _Utils "remove" `call` [ string (Var.varName field), record' ]
-
-      Insert record field value ->
-          do  value' <- toJsExpr value
-              record' <- toJsExpr record
-              jsExpr $ _Utils "insert" `call` [ string (Var.varName field), value', record' ]
-
-      Modify record fields ->
-          do  record' <- toJsExpr record
-=======
-      Update e fields ->
-          do  e' <- expression e
->>>>>>> 446c7846
               fields' <-
                 forM fields $ \(field, value) ->
                   do  value' <- toJsExpr value
