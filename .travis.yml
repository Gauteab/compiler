<<<<<<< HEAD
sudo: false

matrix:
  include:
    - env: GHC_VERSION=7.10.1
      addons:
        apt:
          sources:
          - hvr-ghc
          packages:
          - ghc-7.10.1
          - cabal-install-1.22
          - happy
          - alex
      before_install:
      - export PATH=/opt/ghc/7.10.1/bin:/opt/cabal/1.22/bin:$PATH
    - env: GHC_VERSION=7.8.3
      addons:
        apt:
          sources:
          - hvr-ghc
          packages:
          - ghc-7.8.3
          - cabal-install-1.18
          - happy-1.19.4
          - alex-3.1.3
      before_install:
      - export PATH=/opt/ghc/7.8.3/bin:/opt/cabal/1.18/bin:$PATH
      - export PATH=/opt/alex/3.1.3/bin:/opt/happy/1.19.4/bin:$PATH
    - env: GHC_VERSION=7.6.3
      addons:
        apt:
          sources:
          - hvr-ghc
          packages:
          - ghc-7.6.3
          - cabal-install-1.18
          - happy-1.19.4
          - alex-3.1.3
      before_install:
      - export PATH=/opt/ghc/7.6.3/bin:/opt/cabal/1.18/bin:$PATH
      - export PATH=/opt/alex/3.1.3/bin:/opt/happy/1.19.4/bin:$PATH
=======
# Based on https://github.com/hvr/multi-ghc-travis and https://github.com/ekmett/lens/blob/master/.travis.yml

# NB: don't set `language: haskell` here

# The following enables several GHC versions to be tested; often it's enough
# to test only against the last release in a major GHC version. Feel free to
# omit lines listings versions you don't need/want testing for.
env:
 - CABALVER=1.22 GHCVER=7.10.1


# Note: the distinction between `before_install` and `install` is not important.
before_install:
 - travis_retry sudo add-apt-repository -y ppa:hvr/ghc
 - travis_retry sudo apt-get update
 - travis_retry sudo apt-get install cabal-install-$CABALVER ghc-$GHCVER # see note about happy/alex
 - export PATH=/opt/ghc/$GHCVER/bin:/opt/cabal/$CABALVER/bin:$PATH
 - |
   if [ ${GHCVER%.*} = "7.8" ] || [ ${GHCVER%.*} = "7.10" ]; then
     travis_retry sudo apt-get install happy-1.19.4 alex-3.1.3
     export PATH=/opt/alex/3.1.3/bin:/opt/happy/1.19.4/bin:$PATH
   else
     travis_retry sudo apt-get install happy alex
   fi
>>>>>>> 919b9486


install:
 - travis_retry cabal update
 - cabal install --only-dependencies --enable-tests


script:
 - cabal configure --enable-tests
 - cabal build
 - cabal test<|MERGE_RESOLUTION|>--- conflicted
+++ resolved
@@ -1,72 +1,18 @@
-<<<<<<< HEAD
 sudo: false
 
-matrix:
-  include:
-    - env: GHC_VERSION=7.10.1
-      addons:
-        apt:
-          sources:
-          - hvr-ghc
-          packages:
-          - ghc-7.10.1
-          - cabal-install-1.22
-          - happy
-          - alex
-      before_install:
-      - export PATH=/opt/ghc/7.10.1/bin:/opt/cabal/1.22/bin:$PATH
-    - env: GHC_VERSION=7.8.3
-      addons:
-        apt:
-          sources:
-          - hvr-ghc
-          packages:
-          - ghc-7.8.3
-          - cabal-install-1.18
-          - happy-1.19.4
-          - alex-3.1.3
-      before_install:
-      - export PATH=/opt/ghc/7.8.3/bin:/opt/cabal/1.18/bin:$PATH
-      - export PATH=/opt/alex/3.1.3/bin:/opt/happy/1.19.4/bin:$PATH
-    - env: GHC_VERSION=7.6.3
-      addons:
-        apt:
-          sources:
-          - hvr-ghc
-          packages:
-          - ghc-7.6.3
-          - cabal-install-1.18
-          - happy-1.19.4
-          - alex-3.1.3
-      before_install:
-      - export PATH=/opt/ghc/7.6.3/bin:/opt/cabal/1.18/bin:$PATH
-      - export PATH=/opt/alex/3.1.3/bin:/opt/happy/1.19.4/bin:$PATH
-=======
-# Based on https://github.com/hvr/multi-ghc-travis and https://github.com/ekmett/lens/blob/master/.travis.yml
-
-# NB: don't set `language: haskell` here
-
-# The following enables several GHC versions to be tested; often it's enough
-# to test only against the last release in a major GHC version. Feel free to
-# omit lines listings versions you don't need/want testing for.
-env:
- - CABALVER=1.22 GHCVER=7.10.1
+addons:
+  apt:
+    sources:
+    - hvr-ghc
+    packages:
+    - ghc-7.10.1
+    - cabal-install-1.22
+    - happy
+    - alex
 
 
-# Note: the distinction between `before_install` and `install` is not important.
 before_install:
- - travis_retry sudo add-apt-repository -y ppa:hvr/ghc
- - travis_retry sudo apt-get update
- - travis_retry sudo apt-get install cabal-install-$CABALVER ghc-$GHCVER # see note about happy/alex
- - export PATH=/opt/ghc/$GHCVER/bin:/opt/cabal/$CABALVER/bin:$PATH
- - |
-   if [ ${GHCVER%.*} = "7.8" ] || [ ${GHCVER%.*} = "7.10" ]; then
-     travis_retry sudo apt-get install happy-1.19.4 alex-3.1.3
-     export PATH=/opt/alex/3.1.3/bin:/opt/happy/1.19.4/bin:$PATH
-   else
-     travis_retry sudo apt-get install happy alex
-   fi
->>>>>>> 919b9486
+- export PATH=/opt/ghc/7.10.1/bin:/opt/cabal/1.22/bin:$PATH
 
 
 install:
